import os, sys
import time
import warnings
from enum import Enum
from colorama import init, Fore, Back, Style
from pathlib import Path
from typing import Optional, List, Union
import json
import asyncio
from contextlib import nullcontext, asynccontextmanager
from .models import CrawlResult, MarkdownGenerationResult
from .async_database import async_db_manager
from .chunking_strategy import *
from .content_filter_strategy import *
from .extraction_strategy import *
from .async_crawler_strategy import AsyncCrawlerStrategy, AsyncPlaywrightCrawlerStrategy, AsyncCrawlResponse
from .cache_context import CacheMode, CacheContext, _legacy_to_cache_mode
from .content_scraping_strategy import WebScrapingStrategy
from .async_logger import AsyncLogger
from .async_configs import BrowserConfig, CrawlerRunConfig
from .config import (
    MIN_WORD_THRESHOLD, 
    IMAGE_DESCRIPTION_MIN_WORD_THRESHOLD,
    URL_LOG_SHORTEN_LENGTH
)
from .utils import (
    sanitize_input_encode,
    InvalidCSSSelectorError,
    format_html,
    fast_format_html,
    create_box_message
)

from urllib.parse import urlparse
import random
from .__version__ import __version__ as crawl4ai_version


class AsyncWebCrawler:
    """
    Asynchronous web crawler with flexible caching capabilities.
    
    Migration Guide:
    Old way (deprecated):
        crawler = AsyncWebCrawler(always_by_pass_cache=True, browser_type="chromium", headless=True)
    
    New way (recommended):
        browser_config = BrowserConfig(browser_type="chromium", headless=True)
        crawler = AsyncWebCrawler(browser_config=browser_config)
    """
    _domain_last_hit = {}

    def __init__(
        self,
        crawler_strategy: Optional[AsyncCrawlerStrategy] = None,
        config: Optional[BrowserConfig] = None,
        always_bypass_cache: bool = False,
        always_by_pass_cache: Optional[bool] = None,  # Deprecated parameter
        base_directory: str = str(os.getenv("CRAWL4_AI_BASE_DIRECTORY", Path.home())),
        thread_safe: bool = False,
        **kwargs,
    ):
        """
        Initialize the AsyncWebCrawler.

        Args:
            crawler_strategy: Strategy for crawling web pages. If None, will create AsyncPlaywrightCrawlerStrategy
            config: Configuration object for browser settings. If None, will be created from kwargs
            always_bypass_cache: Whether to always bypass cache (new parameter)
            always_by_pass_cache: Deprecated, use always_bypass_cache instead
            base_directory: Base directory for storing cache
            thread_safe: Whether to use thread-safe operations
            **kwargs: Additional arguments for backwards compatibility
        """  
        # Handle browser configuration
        browser_config = config
        if browser_config is not None:
            if any(k in kwargs for k in ["browser_type", "headless", "viewport_width", "viewport_height"]):
                self.logger.warning(
                    message="Both browser_config and legacy browser parameters provided. browser_config will take precedence.",
                    tag="WARNING"
                )
        else:
            # Create browser config from kwargs for backwards compatibility
            browser_config = BrowserConfig.from_kwargs(kwargs)

        self.browser_config = browser_config
        
        # Initialize logger first since other components may need it
        self.logger = AsyncLogger(
            log_file=os.path.join(base_directory, ".crawl4ai", "crawler.log"),
            verbose=self.browser_config.verbose,    
            tag_width=10
        )

        
        # Initialize crawler strategy
        self.crawler_strategy = crawler_strategy or AsyncPlaywrightCrawlerStrategy(
            browser_config=browser_config,
            logger=self.logger,
            **kwargs  # Pass remaining kwargs for backwards compatibility
        )
        
        # Handle deprecated cache parameter
        if always_by_pass_cache is not None:
            if kwargs.get("warning", True):
                warnings.warn(
                    "'always_by_pass_cache' is deprecated and will be removed in version 0.5.0. "
                    "Use 'always_bypass_cache' instead. "
                    "Pass warning=False to suppress this warning.",
                    DeprecationWarning,
                    stacklevel=2
                )
            self.always_bypass_cache = always_by_pass_cache
        else:
            self.always_bypass_cache = always_bypass_cache

        # Thread safety setup
        self._lock = asyncio.Lock() if thread_safe else None
        
        # Initialize directories
        self.crawl4ai_folder = os.path.join(base_directory, ".crawl4ai")
        os.makedirs(self.crawl4ai_folder, exist_ok=True)
        os.makedirs(f"{self.crawl4ai_folder}/cache", exist_ok=True)
        
        self.ready = False

    async def __aenter__(self):
        await self.crawler_strategy.__aenter__()
        await self.awarmup()
        return self

    async def __aexit__(self, exc_type, exc_val, exc_tb):
        await self.crawler_strategy.__aexit__(exc_type, exc_val, exc_tb)

    @asynccontextmanager
    async def nullcontext(self):
        yield
    
    async def awarmup(self):
        """Initialize the crawler with warm-up sequence."""
        self.logger.info(f"Crawl4AI {crawl4ai_version}", tag="INIT")
        self.ready = True

<<<<<<< HEAD
    @asynccontextmanager
    async def nullcontext(self):
        """异步空上下文管理器"""
        yield
    
    async def arun(
        self,
        url: str,
        word_count_threshold=MIN_WORD_THRESHOLD,
        extraction_strategy: ExtractionStrategy = None,
        chunking_strategy: ChunkingStrategy = RegexChunking(),
        content_filter: RelevantContentFilter = None,
        cache_mode: Optional[CacheMode] = None,
        # Deprecated parameters
        bypass_cache: bool = False,
        disable_cache: bool = False,
        no_cache_read: bool = False,
        no_cache_write: bool = False,
        # Other parameters
        css_selector: str = None,
        screenshot: bool = False,
        user_agent: str = None,
        verbose=True,
        **kwargs,
    ) -> CrawlResult:
        """
        Runs the crawler for a single source: URL (web, local file, or raw HTML).
=======
>>>>>>> 4a72c5ea

    async def arun(
            self,
            url: str,
            config: Optional[CrawlerRunConfig] = None,
            # Legacy parameters maintained for backwards compatibility
            word_count_threshold=MIN_WORD_THRESHOLD,
            extraction_strategy: ExtractionStrategy = None,
            chunking_strategy: ChunkingStrategy = RegexChunking(),
            content_filter: RelevantContentFilter = None,
            cache_mode: Optional[CacheMode] = None,
            # Deprecated cache parameters
            bypass_cache: bool = False,
            disable_cache: bool = False,
            no_cache_read: bool = False,
            no_cache_write: bool = False,
            # Other legacy parameters
            css_selector: str = None,
            screenshot: bool = False,
            pdf: bool = False,
            user_agent: str = None,
            verbose=True,
            **kwargs,
        ) -> CrawlResult:
            """
            Runs the crawler for a single source: URL (web, local file, or raw HTML).

            Migration Guide:
            Old way (deprecated):
                result = await crawler.arun(
                    url="https://example.com",
                    word_count_threshold=200,
                    screenshot=True,
                    ...
                )
            
            New way (recommended):
                config = CrawlerRunConfig(
                    word_count_threshold=200,
                    screenshot=True,
                    ...
                )
                result = await crawler.arun(url="https://example.com", crawler_config=config)

            Args:
                url: The URL to crawl (http://, https://, file://, or raw:)
                crawler_config: Configuration object controlling crawl behavior
                [other parameters maintained for backwards compatibility]
            
            Returns:
                CrawlResult: The result of crawling and processing
            """
            crawler_config = config
            if not isinstance(url, str) or not url:
                raise ValueError("Invalid URL, make sure the URL is a non-empty string")
            
            async with self._lock or self.nullcontext():
                try:
                    # Handle configuration
                    if crawler_config is not None:
                        if any(param is not None for param in [
                            word_count_threshold, extraction_strategy, chunking_strategy,
                            content_filter, cache_mode, css_selector, screenshot, pdf
                        ]):
                            self.logger.warning(
                                message="Both crawler_config and legacy parameters provided. crawler_config will take precedence.",
                                tag="WARNING"
                            )
                        config = crawler_config
                    else:
                        # Merge all parameters into a single kwargs dict for config creation
                        config_kwargs = {
                            "word_count_threshold": word_count_threshold,
                            "extraction_strategy": extraction_strategy,
                            "chunking_strategy": chunking_strategy,
                            "content_filter": content_filter,
                            "cache_mode": cache_mode,
                            "bypass_cache": bypass_cache,
                            "disable_cache": disable_cache,
                            "no_cache_read": no_cache_read,
                            "no_cache_write": no_cache_write,
                            "css_selector": css_selector,
                            "screenshot": screenshot,
                            "pdf": pdf,
                            "verbose": verbose,
                            **kwargs
                        }
                        config = CrawlerRunConfig.from_kwargs(config_kwargs)

                    # Handle deprecated cache parameters
                    if any([bypass_cache, disable_cache, no_cache_read, no_cache_write]):
                        if kwargs.get("warning", True):
                            warnings.warn(
                                "Cache control boolean flags are deprecated and will be removed in version 0.5.0. "
                                "Use 'cache_mode' parameter instead.",
                                DeprecationWarning,
                                stacklevel=2
                            )
                        
                        # Convert legacy parameters if cache_mode not provided
                        if config.cache_mode is None:
                            config.cache_mode = _legacy_to_cache_mode(
                                disable_cache=disable_cache,
                                bypass_cache=bypass_cache,
                                no_cache_read=no_cache_read,
                                no_cache_write=no_cache_write
                            )
                    
                    # Default to ENABLED if no cache mode specified
                    if config.cache_mode is None:
                        config.cache_mode = CacheMode.ENABLED

                    # Create cache context
                    cache_context = CacheContext(url, config.cache_mode, self.always_bypass_cache)

                    # Initialize processing variables
                    async_response: AsyncCrawlResponse = None
                    cached_result = None
                    screenshot_data = None
                    pdf_data = None
                    extracted_content = None
                    start_time = time.perf_counter()

                    # Try to get cached result if appropriate
                    if cache_context.should_read():
                        cached_result = await async_db_manager.aget_cached_url(url)

                    if cached_result:
                        html = sanitize_input_encode(cached_result.html)
                        extracted_content = sanitize_input_encode(cached_result.extracted_content or "")
                        # If screenshot is requested but its not in cache, then set cache_result to None
                        screenshot_data = cached_result.screenshot
                        pdf_data = cached_result.pdf
                        if config.screenshot and not screenshot or config.pdf and not pdf:
                            cached_result = None

                        self.logger.url_status(
                            url=cache_context.display_url,
                            success=bool(html),
                            timing=time.perf_counter() - start_time,
                            tag="FETCH"
                        )

                    # Fetch fresh content if needed
                    if not cached_result or not html:
                        t1 = time.perf_counter()
                        
                        if user_agent:
                            self.crawler_strategy.update_user_agent(user_agent)
                        
                        # Pass config to crawl method
                        async_response = await self.crawler_strategy.crawl(
                            url,
                            config=config  # Pass the entire config object
                        )
                        
                        html = sanitize_input_encode(async_response.html)
                        screenshot_data = async_response.screenshot
                        pdf_data = async_response.pdf_data
                        
                        t2 = time.perf_counter()
                        self.logger.url_status(
                            url=cache_context.display_url,
                            success=bool(html),
                            timing=t2 - t1,
                            tag="FETCH"
                        )

                    # Process the HTML content
                    crawl_result = await self.aprocess_html(
                        url=url,
                        html=html,
                        extracted_content=extracted_content,
                        config=config,  # Pass the config object instead of individual parameters
                        screenshot=screenshot_data,
                        pdf_data=pdf_data,
                        verbose=config.verbose
                    )

                    # Set response data
                    if async_response:
                        crawl_result.status_code = async_response.status_code
                        crawl_result.response_headers = async_response.response_headers
                        crawl_result.downloaded_files = async_response.downloaded_files
                    else:
                        crawl_result.status_code = 200
                        crawl_result.response_headers = cached_result.response_headers if cached_result else {}

                    crawl_result.success = bool(html)
                    crawl_result.session_id = getattr(config, 'session_id', None)

                    self.logger.success(
                        message="{url:.50}... | Status: {status} | Total: {timing}",
                        tag="COMPLETE",
                        params={
                            "url": cache_context.display_url,
                            "status": crawl_result.success,
                            "timing": f"{time.perf_counter() - start_time:.2f}s"
                        },
                        colors={
                            "status": Fore.GREEN if crawl_result.success else Fore.RED,
                            "timing": Fore.YELLOW
                        }
                    )

                    # Update cache if appropriate
                    if cache_context.should_write() and not bool(cached_result):
                        await async_db_manager.acache_url(crawl_result)

                    return crawl_result

                except Exception as e:
                    error_context = get_error_context(sys.exc_info())
                
                    error_message = (
                        f"Unexpected error in _crawl_web at line {error_context['line_no']} "
                        f"in {error_context['function']} ({error_context['filename']}):\n"
                        f"Error: {str(e)}\n\n"
                        f"Code context:\n{error_context['code_context']}"
                    )
                    # if not hasattr(e, "msg"):
                    #     e.msg = str(e)
                    
                    self.logger.error_status(
                        url=url,
                        error=create_box_message(error_message, type="error"),
                        tag="ERROR"
                    )
                    
                    return CrawlResult(
                        url=url,
                        html="",
                        success=False,
                        error_message=error_message
                    )

    async def aprocess_html(
            self,
            url: str,
            html: str,
            extracted_content: str,
            config: CrawlerRunConfig,
            screenshot: str,
            pdf_data: str,
            verbose: bool,
            **kwargs,
        ) -> CrawlResult:
            """
            Process HTML content using the provided configuration.
            
            Args:
                url: The URL being processed
                html: Raw HTML content
                extracted_content: Previously extracted content (if any)
                config: Configuration object controlling processing behavior
                screenshot: Screenshot data (if any)
                verbose: Whether to enable verbose logging
                **kwargs: Additional parameters for backwards compatibility
            
            Returns:
                CrawlResult: Processed result containing extracted and formatted content
            """
            try:
                _url = url if not kwargs.get("is_raw_html", False) else "Raw HTML"
                t1 = time.perf_counter()

                # Initialize scraping strategy
                scrapping_strategy = WebScrapingStrategy(logger=self.logger)

                # Process HTML content
                result = scrapping_strategy.scrap(
                    url,
                    html,
                    word_count_threshold=config.word_count_threshold,
                    css_selector=config.css_selector,
                    only_text=config.only_text,
                    image_description_min_word_threshold=config.image_description_min_word_threshold,
                    content_filter=config.content_filter
                )

                if result is None:
                    raise ValueError(f"Process HTML, Failed to extract content from the website: {url}")

            except InvalidCSSSelectorError as e:
                raise ValueError(str(e))
            except Exception as e:
                raise ValueError(f"Process HTML, Failed to extract content from the website: {url}, error: {str(e)}")

            # Extract results
            markdown_v2 = result.get("markdown_v2", None)
            cleaned_html = sanitize_input_encode(result.get("cleaned_html", ""))
            markdown = sanitize_input_encode(result.get("markdown", ""))
            fit_markdown = sanitize_input_encode(result.get("fit_markdown", ""))
            fit_html = sanitize_input_encode(result.get("fit_html", ""))
            media = result.get("media", [])
            links = result.get("links", [])
            metadata = result.get("metadata", {})

            # Log processing completion
            self.logger.info(
                message="Processed {url:.50}... | Time: {timing}ms",
                tag="SCRAPE",
                params={
                    "url": _url,
                    "timing": int((time.perf_counter() - t1) * 1000)
                }
            )

            # Handle content extraction if needed
            if (extracted_content is None and 
                config.extraction_strategy and 
                config.chunking_strategy and 
                not isinstance(config.extraction_strategy, NoExtractionStrategy)):
                
                t1 = time.perf_counter()
                
                # Handle different extraction strategy types
                if isinstance(config.extraction_strategy, (JsonCssExtractionStrategy, JsonCssExtractionStrategy)):
                    config.extraction_strategy.verbose = verbose
                    extracted_content = config.extraction_strategy.run(url, [html])
                    extracted_content = json.dumps(extracted_content, indent=4, default=str, ensure_ascii=False)
                else:
                    sections = config.chunking_strategy.chunk(markdown)
                    extracted_content = config.extraction_strategy.run(url, sections)
                    extracted_content = json.dumps(extracted_content, indent=4, default=str, ensure_ascii=False)

                # Log extraction completion
                self.logger.info(
                    message="Completed for {url:.50}... | Time: {timing}s",
                    tag="EXTRACT",
                    params={
                        "url": _url,
                        "timing": time.perf_counter() - t1
                    }
                )

            # Handle screenshot and PDF data
            screenshot_data = None if not screenshot else screenshot
            pdf_data = None if not pdf_data else pdf_data

            # Apply HTML formatting if requested
            if config.prettiify:
                cleaned_html = fast_format_html(cleaned_html)

            # Return complete crawl result
            return CrawlResult(
                url=url,
                html=html,
                cleaned_html=cleaned_html,
                markdown_v2=markdown_v2,
                markdown=markdown,
                fit_markdown=fit_markdown,
                fit_html=fit_html,
                media=media,
                links=links,
                metadata=metadata,
                screenshot=screenshot_data,
                pdf=pdf_data,
                extracted_content=extracted_content,
                success=True,
                error_message="",
            )    

    async def arun_many(
            self,
            urls: List[str],
            config: Optional[CrawlerRunConfig] = None,
            # Legacy parameters maintained for backwards compatibility
            word_count_threshold=MIN_WORD_THRESHOLD,
            extraction_strategy: ExtractionStrategy = None,
            chunking_strategy: ChunkingStrategy = RegexChunking(),
            content_filter: RelevantContentFilter = None,
            cache_mode: Optional[CacheMode] = None,
            bypass_cache: bool = False,
            css_selector: str = None,
            screenshot: bool = False,
            pdf: bool = False,
            user_agent: str = None,
            verbose=True,
            **kwargs,
        ) -> List[CrawlResult]:
            """
            Runs the crawler for multiple URLs concurrently.

            Migration Guide:
            Old way (deprecated):
                results = await crawler.arun_many(
                    urls,
                    word_count_threshold=200,
                    screenshot=True,
                    ...
                )
            
            New way (recommended):
                config = CrawlerRunConfig(
                    word_count_threshold=200,
                    screenshot=True,
                    ...
                )
                results = await crawler.arun_many(urls, crawler_config=config)

            Args:
                urls: List of URLs to crawl
                crawler_config: Configuration object controlling crawl behavior for all URLs
                [other parameters maintained for backwards compatibility]
            
            Returns:
                List[CrawlResult]: Results for each URL
            """
            crawler_config = config
            # Handle configuration
            if crawler_config is not None:
                if any(param is not None for param in [
                    word_count_threshold, extraction_strategy, chunking_strategy,
                    content_filter, cache_mode, css_selector, screenshot, pdf
                ]):
                    self.logger.warning(
                        message="Both crawler_config and legacy parameters provided. crawler_config will take precedence.",
                        tag="WARNING"
                    )
                config = crawler_config
            else:
                # Merge all parameters into a single kwargs dict for config creation
                config_kwargs = {
                    "word_count_threshold": word_count_threshold,
                    "extraction_strategy": extraction_strategy,
                    "chunking_strategy": chunking_strategy,
                    "content_filter": content_filter,
                    "cache_mode": cache_mode,
                    "bypass_cache": bypass_cache,
                    "css_selector": css_selector,
                    "screenshot": screenshot,
                    "pdf": pdf,
                    "verbose": verbose,
                    **kwargs
                }
                config = CrawlerRunConfig.from_kwargs(config_kwargs)

            if bypass_cache:
                if kwargs.get("warning", True):
                    warnings.warn(
                        "'bypass_cache' is deprecated and will be removed in version 0.5.0. "
                        "Use 'cache_mode=CacheMode.BYPASS' instead. "
                        "Pass warning=False to suppress this warning.",
                        DeprecationWarning,
                        stacklevel=2
                    )
                if config.cache_mode is None:
                    config.cache_mode = CacheMode.BYPASS

            semaphore_count = config.semaphore_count or 5
            semaphore = asyncio.Semaphore(semaphore_count)

            async def crawl_with_semaphore(url):
                # Handle rate limiting per domain
                domain = urlparse(url).netloc
                current_time = time.time()
                
                self.logger.debug(
                    message="Started task for {url:.50}...",
                    tag="PARALLEL",
                    params={"url": url}
                )

                # Get delay settings from config
                mean_delay = config.mean_delay
                max_range = config.max_range
                
                # Apply rate limiting
                if domain in self._domain_last_hit:
                    time_since_last = current_time - self._domain_last_hit[domain]
                    if time_since_last < mean_delay:
                        delay = mean_delay + random.uniform(0, max_range)
                        await asyncio.sleep(delay)
                
                self._domain_last_hit[domain] = current_time

                async with semaphore:
                    return await self.arun(
                        url,
                        crawler_config=config,  # Pass the entire config object
                        user_agent=user_agent  # Maintain user_agent override capability
                    )

            # Log start of concurrent crawling
            self.logger.info(
                message="Starting concurrent crawling for {count} URLs...",
                tag="INIT",
                params={"count": len(urls)}
            )

            # Execute concurrent crawls
            start_time = time.perf_counter()
            tasks = [crawl_with_semaphore(url) for url in urls]
            results = await asyncio.gather(*tasks, return_exceptions=True)
            end_time = time.perf_counter()

            # Log completion
            self.logger.success(
                message="Concurrent crawling completed for {count} URLs | Total time: {timing}",
                tag="COMPLETE",
                params={
                    "count": len(urls),
                    "timing": f"{end_time - start_time:.2f}s"
                },
                colors={
                    "timing": Fore.YELLOW
                }
            )

            return [result if not isinstance(result, Exception) else str(result) for result in results]

    async def aclear_cache(self):
        """Clear the cache database."""
        await async_db_manager.cleanup()

    async def aflush_cache(self):
        """Flush the cache database."""
        await async_db_manager.aflush_db()

    async def aget_cache_size(self):
        """Get the total number of cached items."""
        return await async_db_manager.aget_total_count()

<|MERGE_RESOLUTION|>--- conflicted
+++ resolved
@@ -142,37 +142,12 @@
         self.logger.info(f"Crawl4AI {crawl4ai_version}", tag="INIT")
         self.ready = True
 
-<<<<<<< HEAD
+
     @asynccontextmanager
     async def nullcontext(self):
         """异步空上下文管理器"""
         yield
     
-    async def arun(
-        self,
-        url: str,
-        word_count_threshold=MIN_WORD_THRESHOLD,
-        extraction_strategy: ExtractionStrategy = None,
-        chunking_strategy: ChunkingStrategy = RegexChunking(),
-        content_filter: RelevantContentFilter = None,
-        cache_mode: Optional[CacheMode] = None,
-        # Deprecated parameters
-        bypass_cache: bool = False,
-        disable_cache: bool = False,
-        no_cache_read: bool = False,
-        no_cache_write: bool = False,
-        # Other parameters
-        css_selector: str = None,
-        screenshot: bool = False,
-        user_agent: str = None,
-        verbose=True,
-        **kwargs,
-    ) -> CrawlResult:
-        """
-        Runs the crawler for a single source: URL (web, local file, or raw HTML).
-=======
->>>>>>> 4a72c5ea
-
     async def arun(
             self,
             url: str,
