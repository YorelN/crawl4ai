--- conflicted
+++ resolved
@@ -69,14 +69,8 @@
 | **Parameter**                | **Type / Default**                   | **What It Does**                                                                                |
 |------------------------------|--------------------------------------|-------------------------------------------------------------------------------------------------|
 | **`word_count_threshold`**   | `int` (default: ~200)                | Skips text blocks below X words. Helps ignore trivial sections.                                 |
-<<<<<<< HEAD
-| **`extraction_strategy`**    | `ExtractionStrategy` (default: None) | If set, extracts structured data (CSS-based, LLM-based, etc.). 
-| **`chunking_strategy`**    | `ChunkingStrategy` (default: RegexChunking) | If set, extracts structured data (CSS-based, LLM-based, etc.).                                  |
-| **`markdown_generator`**     | `MarkdownGenerationStrategy` (None)  | If you want specialized markdown output (citations, filtering, chunking, etc.).                 |
-=======
 | **`extraction_strategy`**    | `ExtractionStrategy` (default: None) | If set, extracts structured data (CSS-based, LLM-based, etc.).                                  |
 | **`markdown_generator`**     | `MarkdownGenerationStrategy` (None)  | If you want specialized markdown output (citations, filtering, chunking, etc.). Can be customized with options such as `content_source` parameter to select the HTML input source ('cleaned_html', 'raw_html', or 'fit_html').                 |
->>>>>>> 16b23182
 | **`css_selector`**           | `str` (None)                         | Retains only the part of the page matching this selector. Affects the entire extraction process. |
 | **`target_elements`**        | `List[str]` (None)                   | List of CSS selectors for elements to focus on for markdown generation and data extraction, while still processing the entire page for links, media, etc. Provides more flexibility than `css_selector`. |
 | **`excluded_tags`**          | `list` (None)                        | Removes entire tags (e.g. `["script", "style"]`).                                               |
